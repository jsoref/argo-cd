/* eslint-disable no-prototype-builtins */
import {AutocompleteField, DropDownMenu, ErrorNotification, FormField, FormSelect, HelpIcon, NotificationType} from 'argo-ui';
import * as React from 'react';
import {FormApi, Text} from 'react-form';
import {
    ClipboardText,
    Cluster,
    DataLoader,
    EditablePanel,
    EditablePanelItem,
    Expandable,
    MapInputField,
    NumberField,
    Repo,
    Revision,
    RevisionHelpIcon
} from '../../../shared/components';
import {BadgePanel, Spinner} from '../../../shared/components';
import {AuthSettingsCtx, Consumer, ContextApis} from '../../../shared/context';
import * as models from '../../../shared/models';
import {services} from '../../../shared/services';

import {ApplicationSyncOptionsField} from '../application-sync-options/application-sync-options';
import {RevisionFormField} from '../revision-form-field/revision-form-field';
import {ComparisonStatusIcon, HealthStatusIcon, syncStatusMessage, urlPattern, formatCreationTimestamp, getAppDefaultSource, getAppSpecDefaultSource, helpTip} from '../utils';
import {ApplicationRetryOptions} from '../application-retry-options/application-retry-options';
import {ApplicationRetryView} from '../application-retry-view/application-retry-view';
import {Link} from 'react-router-dom';
import {EditNotificationSubscriptions, useEditNotificationSubscriptions} from './edit-notification-subscriptions';
import {EditAnnotations} from './edit-annotations';

import './application-summary.scss';
import {DeepLinks} from '../../../shared/components/deep-links';

function swap(array: any[], a: number, b: number) {
    array = array.slice();
    [array[a], array[b]] = [array[b], array[a]];
    return array;
}

function processPath(path: string) {
    if (path !== null && path !== undefined) {
        if (path === '.') {
            return '(root)';
        }
        return path;
    }
    return '';
}

export interface ApplicationSummaryProps {
    app: models.Application;
    updateApp: (app: models.Application, query: {validate?: boolean}) => Promise<any>;
}

export const ApplicationSummary = (props: ApplicationSummaryProps) => {
    const app = JSON.parse(JSON.stringify(props.app)) as models.Application;
    const source = getAppDefaultSource(app);
    const isHelm = source.hasOwnProperty('chart');
    const initialState = app.spec.destination.server === undefined ? 'NAME' : 'URL';
    const useAuthSettingsCtx = React.useContext(AuthSettingsCtx);
    const [destFormat, setDestFormat] = React.useState(initialState);
    const [changeSync, setChangeSync] = React.useState(false);

    const notificationSubscriptions = useEditNotificationSubscriptions(app.metadata.annotations || {});
    const updateApp = notificationSubscriptions.withNotificationSubscriptions(props.updateApp);

    const hasMultipleSources = app.spec.sources && app.spec.sources.length > 0;

    const attributes = [
        {
            title: 'PROJECT',
            view: <Link to={'/settings/projects/' + app.spec.project}>{app.spec.project}</Link>,
            edit: (formApi: FormApi) => (
                <DataLoader load={() => services.projects.list('items.metadata.name').then(projs => projs.map(item => item.metadata.name))}>
                    {projects => <FormField formApi={formApi} field='spec.project' component={FormSelect} componentProps={{options: projects}} />}
                </DataLoader>
            )
        },
        {
            title: 'LABELS',
            view: Object.keys(app.metadata.labels || {})
                .map(label => `${label}=${app.metadata.labels[label]}`)
                .join(' '),
            edit: (formApi: FormApi) => <FormField formApi={formApi} field='metadata.labels' component={MapInputField} />
        },
        {
            title: 'ANNOTATIONS',
            view: (
                <Expandable height={48}>
                    {Object.keys(app.metadata.annotations || {})
                        .map(annotation => `${annotation}=${app.metadata.annotations[annotation]}`)
                        .join(' ')}
                </Expandable>
            ),
            edit: (formApi: FormApi) => <EditAnnotations formApi={formApi} app={app} />
        },
        {
            title: 'NOTIFICATION SUBSCRIPTIONS',
            view: false, // eventually the subscription input values will be merged in 'ANNOTATIONS', therefore 'ANNOATIONS' section is responsible to represent subscription values,
            edit: () => <EditNotificationSubscriptions {...notificationSubscriptions} />
        },
        {
            title: 'CLUSTER',
            view: <Cluster server={app.spec.destination.server} name={app.spec.destination.name} showUrl={true} />,
            edit: (formApi: FormApi) => (
                <DataLoader load={() => services.clusters.list().then(clusters => clusters.sort())}>
                    {clusters => {
                        return (
                            <div className='row'>
                                {(destFormat.toUpperCase() === 'URL' && (
                                    <div className='columns small-10'>
                                        <FormField
                                            formApi={formApi}
                                            field='spec.destination.server'
                                            componentProps={{items: clusters.map(cluster => cluster.server)}}
                                            component={AutocompleteField}
                                        />
                                    </div>
                                )) || (
                                    <div className='columns small-10'>
                                        <FormField
                                            formApi={formApi}
                                            field='spec.destination.name'
                                            componentProps={{items: clusters.map(cluster => cluster.name)}}
                                            component={AutocompleteField}
                                        />
                                    </div>
                                )}
                                <div className='columns small-2'>
                                    <div>
                                        <DropDownMenu
                                            anchor={() => (
                                                <p>
                                                    {destFormat.toUpperCase()} <i className='fa fa-caret-down' />
                                                </p>
                                            )}
                                            items={['URL', 'NAME'].map((type: 'URL' | 'NAME') => ({
                                                title: type,
                                                action: () => {
                                                    if (destFormat !== type) {
                                                        const updatedApp = formApi.getFormState().values as models.Application;
                                                        if (type === 'URL') {
                                                            updatedApp.spec.destination.server = '';
                                                            delete updatedApp.spec.destination.name;
                                                        } else {
                                                            updatedApp.spec.destination.name = '';
                                                            delete updatedApp.spec.destination.server;
                                                        }
                                                        formApi.setAllValues(updatedApp);
                                                        setDestFormat(type);
                                                    }
                                                }
                                            }))}
                                        />
                                    </div>
                                </div>
                            </div>
                        );
                    }}
                </DataLoader>
            )
        },
        {
            title: 'NAMESPACE',
            view: <ClipboardText text={app.spec.destination.namespace} />,
            edit: (formApi: FormApi) => <FormField formApi={formApi} field='spec.destination.namespace' component={Text} />
        },
        {
            title: 'CREATED AT',
            view: formatCreationTimestamp(app.metadata.creationTimestamp)
        },
        !hasMultipleSources && {
            title: 'REPO URL',
            view: <Repo url={source.repoURL} />,
            edit: (formApi: FormApi) => <FormField formApi={formApi} field='spec.source.repoURL' component={Text} />
        },
        ...(!hasMultipleSources
            ? isHelm
                ? [
                      {
                          title: 'CHART',
                          view: (
                              <span>
                                  {source.chart}:{source.targetRevision}
                              </span>
                          ),
                          edit: (formApi: FormApi) =>
                              hasMultipleSources ? (
                                  helpTip('CHART is not editable for applications with multiple sources. You can edit them in the "Manifest" tab.')
                              ) : (
                                  <DataLoader
                                      input={{repoURL: getAppSpecDefaultSource(formApi.getFormState().values.spec).repoURL}}
                                      load={src => services.repos.charts(src.repoURL).catch(() => new Array<models.HelmChart>())}>
                                      {(charts: models.HelmChart[]) => (
                                          <div className='row'>
                                              <div className='columns small-8'>
                                                  <FormField
                                                      formApi={formApi}
                                                      field='spec.source.chart'
                                                      component={AutocompleteField}
                                                      componentProps={{
                                                          items: charts.map(chart => chart.name),
                                                          filterSuggestions: true
                                                      }}
                                                  />
                                              </div>
                                              <DataLoader
                                                  input={{charts, chart: getAppSpecDefaultSource(formApi.getFormState().values.spec).chart}}
                                                  load={async data => {
                                                      const chartInfo = data.charts.find(chart => chart.name === data.chart);
                                                      return (chartInfo && chartInfo.versions) || new Array<string>();
                                                  }}>
                                                  {(versions: string[]) => (
                                                      <div className='columns small-4'>
                                                          <FormField
                                                              formApi={formApi}
                                                              field='spec.source.targetRevision'
                                                              component={AutocompleteField}
                                                              componentProps={{
                                                                  items: versions
                                                              }}
                                                          />
                                                          <RevisionHelpIcon type='helm' top='0' />
                                                      </div>
                                                  )}
                                              </DataLoader>
                                          </div>
                                      )}
                                  </DataLoader>
                              )
                      }
                  ]
                : [
                      {
                          title: 'TARGET REVISION',
                          view: <Revision repoUrl={source.repoURL} revision={source.targetRevision || 'HEAD'} />,
                          edit: (formApi: FormApi) =>
                              hasMultipleSources ? (
                                  helpTip('TARGET REVISION is not editable for applications with multiple sources. You can edit them in the "Manifest" tab.')
                              ) : (
                                  <RevisionFormField helpIconTop={'0'} hideLabel={true} formApi={formApi} repoURL={source.repoURL} />
                              )
                      },
                      {
                          title: 'PATH',
                          view: (
                              <Revision repoUrl={source.repoURL} revision={source.targetRevision || 'HEAD'} path={source.path} isForPath={true}>
                                  {processPath(source.path)}
                              </Revision>
                          ),
                          edit: (formApi: FormApi) =>
                              hasMultipleSources ? (
                                  helpTip('PATH is not editable for applications with multiple sources. You can edit them in the "Manifest" tab.')
                              ) : (
                                  <FormField formApi={formApi} field='spec.source.path' component={Text} />
                              )
                      }
                  ]
            : []),
        {
            title: 'REVISION HISTORY LIMIT',
            view: app.spec.revisionHistoryLimit,
            edit: (formApi: FormApi) => (
                <div style={{position: 'relative'}}>
                    <FormField formApi={formApi} field='spec.revisionHistoryLimit' componentProps={{style: {paddingRight: '1em'}, placeholder: '10'}} component={NumberField} />
                    <div style={{position: 'absolute', right: '0', top: '0'}}>
                        <HelpIcon
                            title='This limits the number of items kept in the apps revision history.
    This should only be changed in exceptional circumstances.
    Setting to zero will store no history. This will reduce storage used.
    Increasing will increase the space used to store the history, so we do not recommend increasing it.
    Default is 10.'
                        />
                    </div>
                </div>
            )
        },
        {
            title: 'SYNC OPTIONS',
            view: (
                <div style={{display: 'flex', flexWrap: 'wrap'}}>
                    {((app.spec.syncPolicy || {}).syncOptions || []).map(opt =>
                        opt.endsWith('=true') || opt.endsWith('=false') ? (
                            <div key={opt} style={{marginRight: '10px'}}>
                                <i className={`fa fa-${opt.includes('=true') ? 'check-square' : 'times'}`} /> {opt.replace('=true', '').replace('=false', '')}
                            </div>
                        ) : (
                            <div key={opt} style={{marginRight: '10px'}}>
                                {opt}
                            </div>
                        )
                    )}
                </div>
            ),
            edit: (formApi: FormApi) => (
                <div>
                    <FormField formApi={formApi} field='spec.syncPolicy.syncOptions' component={ApplicationSyncOptionsField} />
                </div>
            )
        },
        {
            title: 'RETRY OPTIONS',
            view: <ApplicationRetryView initValues={app.spec.syncPolicy ? app.spec.syncPolicy.retry : null} />,
            edit: (formApi: FormApi) => (
                <div>
                    <ApplicationRetryOptions formApi={formApi} initValues={app.spec.syncPolicy ? app.spec.syncPolicy.retry : null} field='spec.syncPolicy.retry' />
                </div>
            )
        },
        {
            title: 'STATUS',
            view: (
                <span>
                    <ComparisonStatusIcon status={app.status.sync.status} /> {app.status.sync.status} {syncStatusMessage(app)}
                </span>
            )
        },
        {
            title: 'HEALTH',
            view: (
                <span>
                    <HealthStatusIcon state={app.status.health} /> {app.status.health.status}
                </span>
            )
        },
        {
            title: 'LINKS',
            view: (
                <DataLoader load={() => services.applications.getLinks(app.metadata.name, app.metadata.namespace)} input={app} key='appLinks'>
                    {(links: models.LinksResponse) => <DeepLinks links={links.items} />}
                </DataLoader>
            )
        }
    ];

    const urls = app.status.summary.externalURLs || [];
    if (urls.length > 0) {
        attributes.push({
            title: 'URLs',
            view: (
                <React.Fragment>
                    <div className='application-summary__links-rows'>
                        {urls
                            .map(item => item.split('|'))
                            .map((parts, i) => (
                                <div className='application-summary__links-row'>
                                    <a key={i} href={parts.length > 1 ? parts[1] : parts[0]} target='_blank'>
                                        {parts[0]} &nbsp;
                                    </a>
                                </div>
                            ))}
                    </div>
                </React.Fragment>
            )
        });
    }

    if ((app.status.summary.images || []).length) {
        attributes.push({
            title: 'IMAGES',
            view: (
                <div className='application-summary__labels'>
                    {(app.status.summary.images || []).sort().map(image => (
                        <span className='application-summary__label' key={image}>
                            {image}
                        </span>
                    ))}
                </div>
            )
        });
    }

    async function setAutoSync(ctx: ContextApis, confirmationTitle: string, confirmationText: string, prune: boolean, selfHeal: boolean) {
        const confirmed = await ctx.popup.confirm(confirmationTitle, confirmationText);
        if (confirmed) {
            try {
                setChangeSync(true);
                const updatedApp = JSON.parse(JSON.stringify(props.app)) as models.Application;
                if (!updatedApp.spec.syncPolicy) {
                    updatedApp.spec.syncPolicy = {};
                }
                updatedApp.spec.syncPolicy.automated = {prune, selfHeal};
                await updateApp(updatedApp, {validate: false});
            } catch (e) {
                ctx.notifications.show({
                    content: <ErrorNotification title={`Unable to "${confirmationTitle.replace(/\?/g, '')}:`} e={e} />,
                    type: NotificationType.Error
                });
            } finally {
                setChangeSync(false);
            }
        }
    }

    async function unsetAutoSync(ctx: ContextApis) {
        const confirmed = await ctx.popup.confirm('Disable Auto-Sync?', 'Are you sure you want to disable automated application synchronization');
        if (confirmed) {
            try {
                setChangeSync(true);
                const updatedApp = JSON.parse(JSON.stringify(props.app)) as models.Application;
                updatedApp.spec.syncPolicy.automated = null;
                await updateApp(updatedApp, {validate: false});
            } catch (e) {
                ctx.notifications.show({
                    content: <ErrorNotification title='Unable to disable Auto-Sync' e={e} />,
                    type: NotificationType.Error
                });
            } finally {
                setChangeSync(false);
            }
        }
    }

    const items = app.spec.info || [];
    const [adjustedCount, setAdjustedCount] = React.useState(0);

    const added = new Array<{name: string; value: string; key: string}>();
    for (let i = 0; i < adjustedCount; i++) {
        added.push({name: '', value: '', key: (items.length + i).toString()});
    }
    for (let i = 0; i > adjustedCount; i--) {
        items.pop();
    }
    const allItems = items.concat(added);
    const infoItems: EditablePanelItem[] = allItems
        .map((info, i) => ({
            key: i.toString(),
            title: info.name,
            view: info.value.match(urlPattern) ? (
                <a href={info.value} target='__blank'>
                    {info.value}
                </a>
            ) : (
                info.value
            ),
            titleEdit: (formApi: FormApi) => (
                <React.Fragment>
                    {i > 0 && (
                        <i
                            className='fa fa-sort-up application-summary__sort-icon'
                            onClick={() => {
                                formApi.setValue('spec.info', swap(formApi.getFormState().values.spec.info || [], i, i - 1));
                            }}
                        />
                    )}
                    <FormField formApi={formApi} field={`spec.info[${[i]}].name`} component={Text} componentProps={{style: {width: '99%'}}} />
                    {i < allItems.length - 1 && (
                        <i
                            className='fa fa-sort-down application-summary__sort-icon'
                            onClick={() => {
                                formApi.setValue('spec.info', swap(formApi.getFormState().values.spec.info || [], i, i + 1));
                            }}
                        />
                    )}
                </React.Fragment>
            ),
            edit: (formApi: FormApi) => (
                <React.Fragment>
                    <FormField formApi={formApi} field={`spec.info[${[i]}].value`} component={Text} />
                    <i
                        className='fa fa-times application-summary__remove-icon'
                        onClick={() => {
                            const values = (formApi.getFormState().values.spec.info || []) as Array<any>;
                            formApi.setValue('spec.info', [...values.slice(0, i), ...values.slice(i + 1, values.length)]);
                            setAdjustedCount(adjustedCount - 1);
                        }}
                    />
                </React.Fragment>
            )
        }))
        .concat({
            key: '-1',
            title: '',
            titleEdit: () => (
                <button
                    className='argo-button argo-button--base'
                    onClick={() => {
                        setAdjustedCount(adjustedCount + 1);
                    }}>
                    ADD NEW ITEM
                </button>
            ),
            view: null as any,
            edit: null
        });

    return (
        <div className='application-summary'>
<<<<<<< HEAD
            {source.plugin && typeof source.plugin.name === 'string' && source.plugin.name !== '' && (
                <div className='white-box'>
                    <i className='fa fa-exclamation-triangle' style={{color: ARGO_WARNING_COLOR}} /> This Application uses a plugin that may no longer be supported starting with
                    Argo CD version 2.6. Contact your Argo CD administrator to make sure they upgrade the '{source.plugin.name}' plugin before upgrading to Argo CD 2.6. See{' '}
                    <a href='https://argo-cd.readthedocs.io/en/stable/operator-manual/upgrading/2.4-2.5/#argocd-cm-plugins-cmps-are-deprecated'
                    referrerpolicy='same-origin'>argocd-cm plugins (CMPs) are deprecated</a> in the{' '}
                    <a href='https://argo-cd.readthedocs.io/en/latest/operator-manual/upgrading/2.4-2.5/'>2.4-to-2.5 upgrade notes</a> for details.
                </div>
            )}
=======
>>>>>>> b574cdc7
            <EditablePanel
                save={updateApp}
                view={hasMultipleSources ? <>This is a multi-source app, see the Sources tab for repository URLs and source-related information.</> : <></>}
                validate={input => ({
                    'spec.project': !input.spec.project && 'Project name is required',
                    'spec.destination.server': !input.spec.destination.server && input.spec.destination.hasOwnProperty('server') && 'Cluster server is required',
                    'spec.destination.name': !input.spec.destination.name && input.spec.destination.hasOwnProperty('name') && 'Cluster name is required'
                })}
                values={app}
                title={app.metadata.name.toLocaleUpperCase()}
                items={attributes}
                onModeSwitch={() => notificationSubscriptions.onResetNotificationSubscriptions()}
            />
            <Consumer>
                {ctx => (
                    <div className='white-box'>
                        <div className='white-box__details'>
                            <p>SYNC POLICY</p>
                            <div className='row white-box__details-row'>
                                <div className='columns small-3'>{(app.spec.syncPolicy && app.spec.syncPolicy.automated && <span>AUTOMATED</span>) || <span>NONE</span>}</div>
                                <div className='columns small-9'>
                                    {(app.spec.syncPolicy && app.spec.syncPolicy.automated && (
                                        <button className='argo-button argo-button--base' onClick={() => unsetAutoSync(ctx)}>
                                            <Spinner show={changeSync} style={{marginRight: '5px'}} />
                                            Disable Auto-Sync
                                        </button>
                                    )) || (
                                        <button
                                            className='argo-button argo-button--base'
                                            onClick={() =>
                                                setAutoSync(ctx, 'Enable Auto-Sync?', 'Are you sure you want to enable automated application synchronization?', false, false)
                                            }>
                                            <Spinner show={changeSync} style={{marginRight: '5px'}} />
                                            Enable Auto-Sync
                                        </button>
                                    )}
                                </div>
                            </div>

                            {app.spec.syncPolicy && app.spec.syncPolicy.automated && (
                                <React.Fragment>
                                    <div className='row white-box__details-row'>
                                        <div className='columns small-3'>PRUNE RESOURCES</div>
                                        <div className='columns small-9'>
                                            {(app.spec.syncPolicy.automated.prune && (
                                                <button
                                                    className='argo-button argo-button--base'
                                                    onClick={() =>
                                                        setAutoSync(
                                                            ctx,
                                                            'Disable Prune Resources?',
                                                            'Are you sure you want to disable resource pruning during automated application synchronization?',
                                                            false,
                                                            app.spec.syncPolicy.automated.selfHeal
                                                        )
                                                    }>
                                                    Disable
                                                </button>
                                            )) || (
                                                <button
                                                    className='argo-button argo-button--base'
                                                    onClick={() =>
                                                        setAutoSync(
                                                            ctx,
                                                            'Enable Prune Resources?',
                                                            'Are you sure you want to enable resource pruning during automated application synchronization?',
                                                            true,
                                                            app.spec.syncPolicy.automated.selfHeal
                                                        )
                                                    }>
                                                    Enable
                                                </button>
                                            )}
                                        </div>
                                    </div>
                                    <div className='row white-box__details-row'>
                                        <div className='columns small-3'>SELF HEAL</div>
                                        <div className='columns small-9'>
                                            {(app.spec.syncPolicy.automated.selfHeal && (
                                                <button
                                                    className='argo-button argo-button--base'
                                                    onClick={() =>
                                                        setAutoSync(
                                                            ctx,
                                                            'Disable Self Heal?',
                                                            'Are you sure you want to disable automated self healing?',
                                                            app.spec.syncPolicy.automated.prune,
                                                            false
                                                        )
                                                    }>
                                                    Disable
                                                </button>
                                            )) || (
                                                <button
                                                    className='argo-button argo-button--base'
                                                    onClick={() =>
                                                        setAutoSync(
                                                            ctx,
                                                            'Enable Self Heal?',
                                                            'Are you sure you want to enable automated self healing?',
                                                            app.spec.syncPolicy.automated.prune,
                                                            true
                                                        )
                                                    }>
                                                    Enable
                                                </button>
                                            )}
                                        </div>
                                    </div>
                                </React.Fragment>
                            )}
                        </div>
                    </div>
                )}
            </Consumer>
            <BadgePanel app={props.app.metadata.name} appNamespace={props.app.metadata.namespace} nsEnabled={useAuthSettingsCtx?.appsInAnyNamespaceEnabled} />
            <EditablePanel
                save={updateApp}
                values={app}
                title='INFO'
                items={infoItems}
                onModeSwitch={() => {
                    setAdjustedCount(0);
                    notificationSubscriptions.onResetNotificationSubscriptions();
                }}
            />
        </div>
    );
};<|MERGE_RESOLUTION|>--- conflicted
+++ resolved
@@ -487,7 +487,6 @@
 
     return (
         <div className='application-summary'>
-<<<<<<< HEAD
             {source.plugin && typeof source.plugin.name === 'string' && source.plugin.name !== '' && (
                 <div className='white-box'>
                     <i className='fa fa-exclamation-triangle' style={{color: ARGO_WARNING_COLOR}} /> This Application uses a plugin that may no longer be supported starting with
@@ -497,8 +496,6 @@
                     <a href='https://argo-cd.readthedocs.io/en/latest/operator-manual/upgrading/2.4-2.5/'>2.4-to-2.5 upgrade notes</a> for details.
                 </div>
             )}
-=======
->>>>>>> b574cdc7
             <EditablePanel
                 save={updateApp}
                 view={hasMultipleSources ? <>This is a multi-source app, see the Sources tab for repository URLs and source-related information.</> : <></>}
